--- conflicted
+++ resolved
@@ -235,11 +235,7 @@
         prob_ans_cor_est, prob_ans_cor_std = _fractionEstimation(count_all_non_zero, count_cor_non_zero)
 
         # Plotting:
-<<<<<<< HEAD
-        plt.figure(fig_num+t)
-=======
         plt.figure(fig_num+g)
->>>>>>> 41c5793f
         plt.clf()
         plt.errorbar(prob_expected, prob_ans_cor_est, prob_ans_cor_std, capsize=3, ls='none', c='k')
         plt.scatter(prob_expected, prob_ans_cor_est, marker='.', s=14, c='k')
